"""
Backend data manipulation routines
"""

import os
from typing import List

from flux.backend.globals import DATA_STORE
from flux.util.download import maybe_download
from flux.util.system import untar, unzip, mkdir_p

def maybe_download_and_store_zip(url: str, root_key: str, description: str=None) -> str:
    old_keys = []
    if DATA_STORE.is_valid(root_key) and validate_subkeys(root_key, old_keys):
        return old_keys
        # Ensure one layer file structure for zip file? TODO (Karen)
            
    data_path = maybe_download(file_name=url.split("/")[-1], source_url=url, work_directory=DATA_STORE.working_directory, postprocess=unzip)
    keys = register_to_datastore(data_path, root_key, description)
    return [os.path.join(root_key, k) for k in keys]

def maybe_download_and_store_zip(url: str, root_key: str, description: str=None, use_subkeys=True, **kwargs) -> List[str]:
    old_keys: List[str] = []
    if DATA_STORE.is_valid(root_key) and validate_subkeys(root_key, old_keys):
        return old_keys
        # Ensure one layer file structure for zip file? TODO (Karen)
    
    data_path = maybe_download(file_name=url.split("/")[-1], source_url=url, work_directory=DATA_STORE.working_directory, postprocess=unzip, **kwargs)
    keys = []
    if use_subkeys:
        keys = register_to_datastore(data_path, root_key, description)
    else:
        DATA_STORE.add_folder(root_key, data_path, force=True)

    return [os.path.join(root_key, k) for k in keys] + [root_key]


def maybe_download_and_store_single_file(url: str, key: str, description: str=None, postprocess=None, **kwargs) -> str:
    if not DATA_STORE.is_valid(key):
        # This is where the hard work happens
        # First, we have to download the file into the working directory
        if postprocess is None:
            data_path = maybe_download(url.split('/')[-1], url, DATA_STORE.working_directory)
        else:
            data_path = maybe_download(url.split('/')[-1], url, DATA_STORE.working_directory, postprocess=postprocess, **kwargs)
        DATA_STORE.add_file(key, data_path, description, force=True)
    return key

def validate_subkeys(root_key, old_keys=[]):
    for key in DATA_STORE.db.keys():
        if key.startswith(root_key) and key != root_key:
            old_keys.append(key)
            if not DATA_STORE.is_valid(key):
                return False
    return True

<<<<<<< HEAD
def write_csv_file(root_key, filename, description):

    data_path = os.path.join(root_key, filename)
    mkdir_p(root_key)
    open(data_path, 'a+').close()
    key = data_path[: data_path.rfind('.')] if data_path.rfind('.') > 0 else data_path

=======
def validate_subkeys(root_key, old_keys=[]):
    """Validates the sub-keys in a root key

    Arguments:
        root_key {[type]} -- [description]

    Keyword Arguments:
        old_keys {list} -- [description] (default: {[]})

    Returns:
        [type] -- [description]
    """

    for key in DATA_STORE.db.keys():
        if key.startswith(root_key) and key != root_key:
            old_keys.append(key)
            if not DATA_STORE.is_valid(key):
                return False
    return True


def write_csv_file(root_key, filename, description):

    data_path = os.path.join(root_key, filename)
    mkdir_p(root_key)
    open(data_path, 'a+').close()
    key = data_path[: data_path.rfind('.')] if data_path.rfind('.') > 0 else data_path

>>>>>>> ffff69bf
    DATA_STORE.add_file(key, data_path, description, force=True)

    return data_path

<<<<<<< HEAD
def register_to_datastore(data_path, root_key, description):
    root_length = len(data_path.split('/'))
    new_keys = []
=======

def register_to_datastore(data_path, root_key, description):
    root_length = len(data_path.split('/'))
    new_keys: List[str] = []
>>>>>>> ffff69bf
    for root, _, filenames in os.walk(data_path):
        for filename in filenames:
            if not filename.endswith(".zip"):
                key = '/'.join(os.path.join(root, filename).split('/')[root_length:])
                key = key[: key.rfind('.')] if key.rfind('.') > 0 else key
                new_keys.append(key)
                DATA_STORE.add_file(os.path.join(root_key,key), os.path.join(root, filename), description, force=True)
    DATA_STORE.create_key(root_key, 'root.key', force=True)
    return new_keys

<<<<<<< HEAD
def maybe_download_and_store_tar(url: str, root_key: str, description: str=None) -> List[str]:
    # Validate the keys in the directory
    # needs_redownload = False
    # Traverse the key dictionary, and check the integrity of each of the files
    old_keys = []
    if DATA_STORE.is_valid(root_key) and  validate_subkeys(root_key, old_keys):
=======
def maybe_download_and_store_tar(url: str, root_key: str, description: str=None, use_subkeys=True, **kwargs) -> List[str]:
    # Validate the keys in the directory
    # needs_redownload = False
    # Traverse the key dictionary, and check the integrity of each of the files
    old_keys: List[str] = []
    if DATA_STORE.is_valid(root_key) and validate_subkeys(root_key, old_keys):
>>>>>>> ffff69bf
        return old_keys

    # This is where the hard work happens
    # First, we have to download the file into the working directory
<<<<<<< HEAD
    data_path = maybe_download(url.split('/')[-1], url, DATA_STORE.working_directory, postprocess=untar)

    # The data path gives us the root key
    return register_to_datastore(data_path, root_key, description)
=======
    data_path = maybe_download(url.split('/')[-1], url, DATA_STORE.working_directory, postprocess=untar, **kwargs)

    # The data path gives us the root key
    keys = []
    if use_subkeys:
        keys = register_to_datastore(data_path, root_key, description)
    else:
        DATA_STORE.create_key(root_key, 'root.key', force=True)

    return [os.path.join(root_key, k) for k in keys] + [root_key]
>>>>>>> ffff69bf
<|MERGE_RESOLUTION|>--- conflicted
+++ resolved
@@ -54,15 +54,6 @@
                 return False
     return True
 
-<<<<<<< HEAD
-def write_csv_file(root_key, filename, description):
-
-    data_path = os.path.join(root_key, filename)
-    mkdir_p(root_key)
-    open(data_path, 'a+').close()
-    key = data_path[: data_path.rfind('.')] if data_path.rfind('.') > 0 else data_path
-
-=======
 def validate_subkeys(root_key, old_keys=[]):
     """Validates the sub-keys in a root key
 
@@ -91,21 +82,14 @@
     open(data_path, 'a+').close()
     key = data_path[: data_path.rfind('.')] if data_path.rfind('.') > 0 else data_path
 
->>>>>>> ffff69bf
     DATA_STORE.add_file(key, data_path, description, force=True)
 
     return data_path
 
-<<<<<<< HEAD
-def register_to_datastore(data_path, root_key, description):
-    root_length = len(data_path.split('/'))
-    new_keys = []
-=======
 
 def register_to_datastore(data_path, root_key, description):
     root_length = len(data_path.split('/'))
     new_keys: List[str] = []
->>>>>>> ffff69bf
     for root, _, filenames in os.walk(data_path):
         for filename in filenames:
             if not filename.endswith(".zip"):
@@ -116,31 +100,17 @@
     DATA_STORE.create_key(root_key, 'root.key', force=True)
     return new_keys
 
-<<<<<<< HEAD
-def maybe_download_and_store_tar(url: str, root_key: str, description: str=None) -> List[str]:
-    # Validate the keys in the directory
-    # needs_redownload = False
-    # Traverse the key dictionary, and check the integrity of each of the files
-    old_keys = []
-    if DATA_STORE.is_valid(root_key) and  validate_subkeys(root_key, old_keys):
-=======
+
 def maybe_download_and_store_tar(url: str, root_key: str, description: str=None, use_subkeys=True, **kwargs) -> List[str]:
     # Validate the keys in the directory
     # needs_redownload = False
     # Traverse the key dictionary, and check the integrity of each of the files
     old_keys: List[str] = []
     if DATA_STORE.is_valid(root_key) and validate_subkeys(root_key, old_keys):
->>>>>>> ffff69bf
         return old_keys
 
     # This is where the hard work happens
     # First, we have to download the file into the working directory
-<<<<<<< HEAD
-    data_path = maybe_download(url.split('/')[-1], url, DATA_STORE.working_directory, postprocess=untar)
-
-    # The data path gives us the root key
-    return register_to_datastore(data_path, root_key, description)
-=======
     data_path = maybe_download(url.split('/')[-1], url, DATA_STORE.working_directory, postprocess=untar, **kwargs)
 
     # The data path gives us the root key
@@ -150,5 +120,4 @@
     else:
         DATA_STORE.create_key(root_key, 'root.key', force=True)
 
-    return [os.path.join(root_key, k) for k in keys] + [root_key]
->>>>>>> ffff69bf
+    return [os.path.join(root_key, k) for k in keys] + [root_key]