"""
Backend data-storage management. The data-store is initialized at load
and provides the management over the flux_ROOT_DIR folder. It is also
responsible for keeping track of tf-record data and making sure that
everything ends up in the right place.
"""

import os
import atexit
import json
import shutil
import tqdm

from typing import Dict, Optional
from flux.util.system import mkdir_p, adler32, mv_r
from flux.util.logging import log_warning


class KeyExistsError(Exception):
    def __init__(self, message):
        # Call the base class constructor with the parameters it needs
        super().__init__(message)


class DataStore():
    """Class for managing back-end data files. This data-file store
    will provide easy ways for the backend to manage downloading files
    and making sure that files exist on the data backend.
    """

    def __init__(self, root_filepath: str, config_file: str='.flux_config.json', testing=False) -> None:
        """Create a DataStore object

        Arguments:
            root_filepath {str} -- The root file-path of the data store

        Keyword Arguments:
            config_file {str} -- The name of the configuration file (default: {'.flux_config.json'})

        Returns:
            None
        """

        # Register the termination method to be run at-termination time
        atexit.register(DataStore.at_terminate, self)

        # First, check to see if we can load the current DBStore information
        # if not, then we need to initialize a new DBStore
        self.root_filepath = root_filepath
        self.config_file = config_file
        if not os.path.exists(os.path.join(self.root_filepath, self.config_file)):
            if not os.path.exists(self.root_filepath):
                mkdir_p(self.root_filepath)
            self.db: Dict[str, Dict[str, Optional[str]]] = {}

        else:
            # Load the information in the database from the file
            with open(os.path.join(self.root_filepath, self.config_file), 'r') as in_file:
                self.db = json.loads(in_file.read())

        # If there's no working directory, setup the working directory
        self.working_directory = os.path.join(self.root_filepath, 'work')
        if not os.path.exists(self.working_directory):
            mkdir_p(self.working_directory)
        self.testing = testing

        self.flush()

    def add_file(self, key: str, fpath: str, description: str=None, force: bool=False) -> Dict[str, Optional[str]]:
        if key in self.db and not force:
            # The file already exists in our data store
            return self.db[key]

        # We're adding a file to the data-store. Move it to the
        # proper location in the store based on key
        file_root_location = key.split('/')
        file_to_location = os.path.join(
            self.root_filepath, *file_root_location)

        # If the directory doesn't exist in our local file-store create it
        if not os.path.exists(file_to_location):
            mkdir_p(file_to_location)

        destination_file = os.path.join(file_to_location, fpath.split('/')[-1])
        # If it's not already where it needs to go, move it
        if not os.path.exists(destination_file):
            os.rename(fpath, destination_file)

        db_entry = {
            'fpath': destination_file,
            'hash': adler32(destination_file),
            'folder': '0',
            'description': description
        }
        self.db[key] = db_entry
        self.flush()
        return self.db[key]

    def add_folder(self, key: str, folder_path: str, description: str=None, force: bool=False) -> Dict[str, Optional[str]]:
        if key in self.db and not force:
            # The file already exists in our data store
            return self.db[key]

        # We're adding a file to the data-store. Move it to the
        # proper location in the store based on key
        file_root_location = key.split('/')
        file_to_location = os.path.join(self.root_filepath, *file_root_location)
<<<<<<< HEAD
=======

>>>>>>> 1c8a0ab0
        # If the directory doesn't exist in our local file-store create it
        if not os.path.exists(file_to_location):
            mkdir_p(os.path.join(self.root_filepath, *file_root_location))

        # If it's not already where it needs to go, move it
        fpath = os.path.join(self.root_filepath, *file_root_location)

        mv_r(folder_path, os.path.join(file_to_location, fpath), overwrite=True)
        db_entry = {
<<<<<<< HEAD
            'fpath': os.path.join(file_to_location, fpath, folder_path.split('/')[-1]),
            'hash': None, #TODO: Implement this?
=======
            'fpath': os.path.join(file_to_location, fpath),
            'hash': None,
>>>>>>> 1c8a0ab0
            'folder': '1',
            'description': description
        }
        self.db[key] = db_entry
        self.flush()

        return self.db[key]

    def get_file(self, key: str) -> Optional[Dict[str, Optional[str]]]:
        """Get a file from the data-store

        Arguments:
            key {str} -- The key that we want to look up

        Returns:
            Optional[Dict[str, Optional[str]]] -- The dbfile object if the file is in
            the database, otherwise None
        """

        if key in self.db:
            # Check that the hash is OK
            if hash is not None:
                if adler32(str(self.db[key]['fpath'])) == self.db[key]['hash']:
                    return self.db[key]
                else:
                    # We have the file, but the hash isn't ok. We remove
                    # the data from the store, and pretend like it doesn't
                    # exist
                    self.remove_file(key)
                    return None
            else:
                return self.db[key]
        else:
            return None

    def remove_file(self, key: str) -> None:
        """Remove a file from the DB-Store

        Arguments:
            key {str} -- The key to remove from the datastore

        Returns:
            None
        """

        if key not in self.db:
            return
        else:
            if os.path.exists(str(self.db[key]['fpath'])):
                shutil.rmtree(os.path.join(
                    self.root_filepath, *key.split('/')))
                self.db.pop(key, None)
                self.flush()
            return

    def has_key(self, key: str) -> bool:
        """Return if the data-store contains a particular key

        Arguments:
            key {str} -- The key to test

        Returns:
            bool -- If the key is in the data store
        """

        return key in self.db

    def __getitem__(self, key: str) -> str:
        return str(self.db[key]['fpath'])

    def create_key(self, key: str, fname: str, description: str=None, force: bool=False) -> str:
        if key in self.db:
            if not force and self.is_valid(key):
                raise KeyExistsError('Can\'t create key: {}! It already exists!'.format(key))
            else:
                self.remove_file(key)

        # We're adding a file to the data-store. Move it to the
        # proper location in the store based on key
        file_root_location = key.split('/')
        file_to_location = os.path.join(
            self.root_filepath, *file_root_location)

        # If the directory doesn't exist in our local file-store create it
        if not os.path.exists(file_to_location):
            mkdir_p(os.path.join(self.root_filepath, *file_root_location))

        db_entry = {
            'fpath': os.path.join(file_to_location, fname),
            'hash': None,
            'folder': '0',
            'description': description
        }

        self.db[key] = db_entry
        self.flush()
        return str(db_entry['fpath'])

    def update_hash(self, key: str) -> None:
        if key in self.db:
            self.db[key]['hash'] = str(adler32(str(self.db[key]['fpath'])))
            self.flush()
            

    def rehash_all(self,) -> None:
        pop_keys = []
        for key in tqdm.tqdm(self.db.keys()):
            try:
                if self.db[key]['hash'] is not None:
                    self.update_hash(key)
            except FileNotFoundError:
                pop_keys.append(key)
        for ky in pop_keys:
            self.db.pop(ky)

    def is_valid(self, key: str, nohashcheck=False) -> bool:
        try:
            if key in self.db:
                if not nohashcheck and self.db[key]['hash'] is not None:
                    if str(self.db[key]['hash']) == str(adler32(str(self.db[key]['fpath']))):
                        return True
                    else:
                        return False
                else:
                    return True

        # Where is the trigger for this error (Karen)?
        except FileNotFoundError as ex:
            log_warning('Key ({}) doesn\'t exist/has moved :O'.format(key))
            return False
        except Exception as ex:
            log_warning('Key ({}) may have been corrupted: {}'.format(key, str(ex)))
        return False

    def flush(self,) -> None:
        """Flush the DB data to disk

        Returns:
            None
        """

        with open(os.path.join(self.root_filepath, self.config_file), 'w') as out_file:
            json.dump(self.db, out_file)

    def at_terminate(self,):
        """The code which is run at the termination of the
        program. In our case, this saves the db-store data
        """
        # Flush the database
        self.flush()
        # Clean the working directory
        try:
            shutil.rmtree(self.working_directory)
        except Exception as ex:
            if not self.testing:
                log_warning('Error removing working directory: {}'.format(str(ex)))<|MERGE_RESOLUTION|>--- conflicted
+++ resolved
@@ -105,10 +105,6 @@
         # proper location in the store based on key
         file_root_location = key.split('/')
         file_to_location = os.path.join(self.root_filepath, *file_root_location)
-<<<<<<< HEAD
-=======
-
->>>>>>> 1c8a0ab0
         # If the directory doesn't exist in our local file-store create it
         if not os.path.exists(file_to_location):
             mkdir_p(os.path.join(self.root_filepath, *file_root_location))
@@ -118,13 +114,8 @@
 
         mv_r(folder_path, os.path.join(file_to_location, fpath), overwrite=True)
         db_entry = {
-<<<<<<< HEAD
-            'fpath': os.path.join(file_to_location, fpath, folder_path.split('/')[-1]),
-            'hash': None, #TODO: Implement this?
-=======
             'fpath': os.path.join(file_to_location, fpath),
             'hash': None,
->>>>>>> 1c8a0ab0
             'folder': '1',
             'description': description
         }
