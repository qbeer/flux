--- conflicted
+++ resolved
@@ -11,9 +11,6 @@
 import shutil
 from flux.util.logging import log_message
 
-<<<<<<< HEAD
-def mv_r(src: str, dst:str, overwrite:bool=False) -> None:
-=======
 def freespace(path):
     """
     Returns the amount of free spaces (bytes) on the drive
@@ -22,8 +19,7 @@
     s = os.statvfs(path)
     return s.f_bsize * s.f_bavail
 
-def mv_r(src: str, dst:str, overwrite:bool) -> None:
->>>>>>> cc371c2b
+def mv_r(src: str, dst:str, overwrite:bool=False) -> None:
     if overwrite and os.path.exists(dst):
         shutil.rmtree(dst)
     try:
